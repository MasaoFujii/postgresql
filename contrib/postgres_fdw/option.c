--- conflicted
+++ resolved
@@ -561,7 +561,6 @@
 							   NULL,
 							   NULL);
 
-<<<<<<< HEAD
 	DefineCustomEnumVariable("postgres_fdw.two_phase_commit",
 							 "Uses two phase commit to commit foreign transactions.",
 							 NULL,
@@ -596,8 +595,5 @@
 							 NULL,
 							 NULL);
 
-	EmitWarningsOnPlaceholders("postgres_fdw");
-=======
 	MarkGUCPrefixReserved("postgres_fdw");
->>>>>>> 1218780c
 }