/*-------------------------------------------------------------------------
 *
 * option.c
 *		  FDW and GUC option handling for postgres_fdw
 *
 * Portions Copyright (c) 2012-2022, PostgreSQL Global Development Group
 *
 * IDENTIFICATION
 *		  contrib/postgres_fdw/option.c
 *
 *-------------------------------------------------------------------------
 */
#include "postgres.h"

#include "access/reloptions.h"
#include "catalog/pg_foreign_server.h"
#include "catalog/pg_foreign_table.h"
#include "catalog/pg_user_mapping.h"
#include "commands/defrem.h"
#include "commands/extension.h"
#include "libpq/libpq-be.h"
#include "postgres_fdw.h"
#include "utils/builtins.h"
#include "utils/guc.h"
#include "utils/varlena.h"

/*
 * Describes the valid options for objects that this wrapper uses.
 */
typedef struct PgFdwOption
{
	const char *keyword;
	Oid			optcontext;		/* OID of catalog in which option may appear */
	bool		is_libpq_opt;	/* true if it's used in libpq */
} PgFdwOption;

/*
 * Valid options for postgres_fdw.
 * Allocated and filled in InitPgFdwOptions.
 */
static PgFdwOption *postgres_fdw_options;

/*
 * Valid options for libpq.
 * Allocated and filled in InitPgFdwOptions.
 */
static PQconninfoOption *libpq_options;

/*
 * GUC parameters
 */
char	   *pgfdw_application_name = NULL;
int			pgfdw_two_phase_commit = false;
bool		pgfdw_skip_commit_phase = false;
bool		pgfdw_track_xact_commits = true;

/*
 * Although only "off", "on", "always" are documented, we accept all the likely
 * variants of "off" and "on".
 */
static const struct config_enum_entry pgfdw_2pc_mode_options[] =
{
	{"off", PGFDW_2PC_OFF, false},
	{"on", PGFDW_2PC_ON, false},
	{"always", PGFDW_2PC_ALWAYS, false},
	{"false", PGFDW_2PC_OFF, false},
	{"true", PGFDW_2PC_ON, false},
	{"no", PGFDW_2PC_OFF, false},
	{"yes", PGFDW_2PC_ON, false},
	{"0", PGFDW_2PC_OFF, false},
	{"1", PGFDW_2PC_ON, false},
	{NULL, 0, false}
};

void		_PG_init(void);

/*
 * Helper functions
 */
static void InitPgFdwOptions(void);
static bool is_valid_option(const char *keyword, Oid context);
static bool is_libpq_option(const char *keyword);

#include "miscadmin.h"

/*
 * Validate the generic options given to a FOREIGN DATA WRAPPER, SERVER,
 * USER MAPPING or FOREIGN TABLE that uses postgres_fdw.
 *
 * Raise an ERROR if the option or its value is considered invalid.
 */
PG_FUNCTION_INFO_V1(postgres_fdw_validator);

Datum
postgres_fdw_validator(PG_FUNCTION_ARGS)
{
	List	   *options_list = untransformRelOptions(PG_GETARG_DATUM(0));
	Oid			catalog = PG_GETARG_OID(1);
	ListCell   *cell;

	/* Build our options lists if we didn't yet. */
	InitPgFdwOptions();

	/*
	 * Check that only options supported by postgres_fdw, and allowed for the
	 * current object type, are given.
	 */
	foreach(cell, options_list)
	{
		DefElem    *def = (DefElem *) lfirst(cell);

		if (!is_valid_option(def->defname, catalog))
		{
			/*
			 * Unknown option specified, complain about it. Provide a hint
			 * with list of valid options for the object.
			 */
			PgFdwOption *opt;
			StringInfoData buf;

			initStringInfo(&buf);
			for (opt = postgres_fdw_options; opt->keyword; opt++)
			{
				if (catalog == opt->optcontext)
					appendStringInfo(&buf, "%s%s", (buf.len > 0) ? ", " : "",
									 opt->keyword);
			}

			ereport(ERROR,
					(errcode(ERRCODE_FDW_INVALID_OPTION_NAME),
					 errmsg("invalid option \"%s\"", def->defname),
					 buf.len > 0
					 ? errhint("Valid options in this context are: %s",
							   buf.data)
					 : errhint("There are no valid options in this context.")));
		}

		/*
		 * Validate option value, when we can do so without any context.
		 */
		if (strcmp(def->defname, "use_remote_estimate") == 0 ||
			strcmp(def->defname, "updatable") == 0 ||
			strcmp(def->defname, "truncatable") == 0 ||
			strcmp(def->defname, "async_capable") == 0 ||
			strcmp(def->defname, "keep_connections") == 0)
		{
			/* these accept only boolean values */
			(void) defGetBoolean(def);
		}
		else if (strcmp(def->defname, "fdw_startup_cost") == 0 ||
				 strcmp(def->defname, "fdw_tuple_cost") == 0)
		{
			/*
			 * These must have a floating point value greater than or equal to
			 * zero.
			 */
			char	   *value;
			double		real_val;
			bool		is_parsed;

			value = defGetString(def);
			is_parsed = parse_real(value, &real_val, 0, NULL);

			if (!is_parsed)
				ereport(ERROR,
						(errcode(ERRCODE_INVALID_PARAMETER_VALUE),
						 errmsg("invalid value for floating point option \"%s\": %s",
								def->defname, value)));

			if (real_val < 0)
				ereport(ERROR,
						(errcode(ERRCODE_INVALID_PARAMETER_VALUE),
						 errmsg("\"%s\" must be a floating point value greater than or equal to zero",
								def->defname)));
		}
		else if (strcmp(def->defname, "extensions") == 0)
		{
			/* check list syntax, warn about uninstalled extensions */
			(void) ExtractExtensionList(defGetString(def), true);
		}
		else if (strcmp(def->defname, "fetch_size") == 0 ||
				 strcmp(def->defname, "batch_size") == 0)
		{
			char	   *value;
			int			int_val;
			bool		is_parsed;

			value = defGetString(def);
			is_parsed = parse_int(value, &int_val, 0, NULL);

			if (!is_parsed)
				ereport(ERROR,
						(errcode(ERRCODE_INVALID_PARAMETER_VALUE),
						 errmsg("invalid value for integer option \"%s\": %s",
								def->defname, value)));

			if (int_val <= 0)
				ereport(ERROR,
						(errcode(ERRCODE_INVALID_PARAMETER_VALUE),
						 errmsg("\"%s\" must be an integer value greater than zero",
								def->defname)));
		}
		else if (strcmp(def->defname, "password_required") == 0)
		{
			bool		pw_required = defGetBoolean(def);

			/*
			 * Only the superuser may set this option on a user mapping, or
			 * alter a user mapping on which this option is set. We allow a
			 * user to clear this option if it's set - in fact, we don't have
			 * a choice since we can't see the old mapping when validating an
			 * alter.
			 */
			if (!superuser() && !pw_required)
				ereport(ERROR,
						(errcode(ERRCODE_INSUFFICIENT_PRIVILEGE),
						 errmsg("password_required=false is superuser-only"),
						 errhint("User mappings with the password_required option set to false may only be created or modified by the superuser")));
		}
		else if (strcmp(def->defname, "sslcert") == 0 ||
				 strcmp(def->defname, "sslkey") == 0)
		{
			/* similarly for sslcert / sslkey on user mapping */
			if (catalog == UserMappingRelationId && !superuser())
				ereport(ERROR,
						(errcode(ERRCODE_INSUFFICIENT_PRIVILEGE),
						 errmsg("sslcert and sslkey are superuser-only"),
						 errhint("User mappings with the sslcert or sslkey options set may only be created or modified by the superuser")));
		}
	}

	PG_RETURN_VOID();
}

/*
 * Initialize option lists.
 */
static void
InitPgFdwOptions(void)
{
	int			num_libpq_opts;
	PQconninfoOption *lopt;
	PgFdwOption *popt;

	/* non-libpq FDW-specific FDW options */
	static const PgFdwOption non_libpq_options[] = {
		{"schema_name", ForeignTableRelationId, false},
		{"table_name", ForeignTableRelationId, false},
		{"column_name", AttributeRelationId, false},
		/* use_remote_estimate is available on both server and table */
		{"use_remote_estimate", ForeignServerRelationId, false},
		{"use_remote_estimate", ForeignTableRelationId, false},
		/* cost factors */
		{"fdw_startup_cost", ForeignServerRelationId, false},
		{"fdw_tuple_cost", ForeignServerRelationId, false},
		/* shippable extensions */
		{"extensions", ForeignServerRelationId, false},
		/* updatable is available on both server and table */
		{"updatable", ForeignServerRelationId, false},
		{"updatable", ForeignTableRelationId, false},
		/* truncatable is available on both server and table */
		{"truncatable", ForeignServerRelationId, false},
		{"truncatable", ForeignTableRelationId, false},
		/* fetch_size is available on both server and table */
		{"fetch_size", ForeignServerRelationId, false},
		{"fetch_size", ForeignTableRelationId, false},
		/* batch_size is available on both server and table */
		{"batch_size", ForeignServerRelationId, false},
		{"batch_size", ForeignTableRelationId, false},
		/* async_capable is available on both server and table */
		{"async_capable", ForeignServerRelationId, false},
		{"async_capable", ForeignTableRelationId, false},
		{"keep_connections", ForeignServerRelationId, false},
		{"password_required", UserMappingRelationId, false},

		/*
		 * sslcert and sslkey are in fact libpq options, but we repeat them
		 * here to allow them to appear in both foreign server context (when
		 * we generate libpq options) and user mapping context (from here).
		 */
		{"sslcert", UserMappingRelationId, true},
		{"sslkey", UserMappingRelationId, true},

		{NULL, InvalidOid, false}
	};

	/* Prevent redundant initialization. */
	if (postgres_fdw_options)
		return;

	/*
	 * Get list of valid libpq options.
	 *
	 * To avoid unnecessary work, we get the list once and use it throughout
	 * the lifetime of this backend process.  We don't need to care about
	 * memory context issues, because PQconndefaults allocates with malloc.
	 */
	libpq_options = PQconndefaults();
	if (!libpq_options)			/* assume reason for failure is OOM */
		ereport(ERROR,
				(errcode(ERRCODE_FDW_OUT_OF_MEMORY),
				 errmsg("out of memory"),
				 errdetail("Could not get libpq's default connection options.")));

	/* Count how many libpq options are available. */
	num_libpq_opts = 0;
	for (lopt = libpq_options; lopt->keyword; lopt++)
		num_libpq_opts++;

	/*
	 * Construct an array which consists of all valid options for
	 * postgres_fdw, by appending FDW-specific options to libpq options.
	 *
	 * We use plain malloc here to allocate postgres_fdw_options because it
	 * lives as long as the backend process does.  Besides, keeping
	 * libpq_options in memory allows us to avoid copying every keyword
	 * string.
	 */
	postgres_fdw_options = (PgFdwOption *)
		malloc(sizeof(PgFdwOption) * num_libpq_opts +
			   sizeof(non_libpq_options));
	if (postgres_fdw_options == NULL)
		ereport(ERROR,
				(errcode(ERRCODE_FDW_OUT_OF_MEMORY),
				 errmsg("out of memory")));

	popt = postgres_fdw_options;
	for (lopt = libpq_options; lopt->keyword; lopt++)
	{
		/* Hide debug options, as well as settings we override internally. */
		if (strchr(lopt->dispchar, 'D') ||
			strcmp(lopt->keyword, "fallback_application_name") == 0 ||
			strcmp(lopt->keyword, "client_encoding") == 0)
			continue;

		/* We don't have to copy keyword string, as described above. */
		popt->keyword = lopt->keyword;

		/*
		 * "user" and any secret options are allowed only on user mappings.
		 * Everything else is a server option.
		 */
		if (strcmp(lopt->keyword, "user") == 0 || strchr(lopt->dispchar, '*'))
			popt->optcontext = UserMappingRelationId;
		else
			popt->optcontext = ForeignServerRelationId;
		popt->is_libpq_opt = true;

		popt++;
	}

	/* Append FDW-specific options and dummy terminator. */
	memcpy(popt, non_libpq_options, sizeof(non_libpq_options));
}

/*
 * Check whether the given option is one of the valid postgres_fdw options.
 * context is the Oid of the catalog holding the object the option is for.
 */
static bool
is_valid_option(const char *keyword, Oid context)
{
	PgFdwOption *opt;

	Assert(postgres_fdw_options);	/* must be initialized already */

	for (opt = postgres_fdw_options; opt->keyword; opt++)
	{
		if (context == opt->optcontext && strcmp(opt->keyword, keyword) == 0)
			return true;
	}

	return false;
}

/*
 * Check whether the given option is one of the valid libpq options.
 */
static bool
is_libpq_option(const char *keyword)
{
	PgFdwOption *opt;

	Assert(postgres_fdw_options);	/* must be initialized already */

	for (opt = postgres_fdw_options; opt->keyword; opt++)
	{
		if (opt->is_libpq_opt && strcmp(opt->keyword, keyword) == 0)
			return true;
	}

	return false;
}

/*
 * Generate key-value arrays which include only libpq options from the
 * given list (which can contain any kind of options).  Caller must have
 * allocated large-enough arrays.  Returns number of options found.
 */
int
ExtractConnectionOptions(List *defelems, const char **keywords,
						 const char **values)
{
	ListCell   *lc;
	int			i;

	/* Build our options lists if we didn't yet. */
	InitPgFdwOptions();

	i = 0;
	foreach(lc, defelems)
	{
		DefElem    *d = (DefElem *) lfirst(lc);

		if (is_libpq_option(d->defname))
		{
			keywords[i] = d->defname;
			values[i] = defGetString(d);
			i++;
		}
	}
	return i;
}

/*
 * Parse a comma-separated string and return a List of the OIDs of the
 * extensions named in the string.  If any names in the list cannot be
 * found, report a warning if warnOnMissing is true, else just silently
 * ignore them.
 */
List *
ExtractExtensionList(const char *extensionsString, bool warnOnMissing)
{
	List	   *extensionOids = NIL;
	List	   *extlist;
	ListCell   *lc;

	/* SplitIdentifierString scribbles on its input, so pstrdup first */
	if (!SplitIdentifierString(pstrdup(extensionsString), ',', &extlist))
	{
		/* syntax error in name list */
		ereport(ERROR,
				(errcode(ERRCODE_INVALID_PARAMETER_VALUE),
				 errmsg("parameter \"%s\" must be a list of extension names",
						"extensions")));
	}

	foreach(lc, extlist)
	{
		const char *extension_name = (const char *) lfirst(lc);
		Oid			extension_oid = get_extension_oid(extension_name, true);

		if (OidIsValid(extension_oid))
		{
			extensionOids = lappend_oid(extensionOids, extension_oid);
		}
		else if (warnOnMissing)
		{
			ereport(WARNING,
					(errcode(ERRCODE_UNDEFINED_OBJECT),
					 errmsg("extension \"%s\" is not installed",
							extension_name)));
		}
	}

	list_free(extlist);
	return extensionOids;
}

/*
 * Replace escape sequences beginning with % character in the given
 * application_name with status information, and return it.
 *
 * This function always returns a palloc'd string, so the caller is
 * responsible for pfreeing it.
 */
char *
process_pgfdw_appname(const char *appname)
{
	const char *p;
	StringInfoData buf;

	Assert(MyProcPort != NULL);

	initStringInfo(&buf);

	for (p = appname; *p != '\0'; p++)
	{
		if (*p != '%')
		{
			/* literal char, just copy */
			appendStringInfoChar(&buf, *p);
			continue;
		}

		/* must be a '%', so skip to the next char */
		p++;
		if (*p == '\0')
			break;				/* format error - ignore it */
		else if (*p == '%')
		{
			/* string contains %% */
			appendStringInfoChar(&buf, '%');
			continue;
		}

		/* process the option */
		switch (*p)
		{
			case 'a':
				appendStringInfoString(&buf, application_name);
				break;
			case 'd':
				appendStringInfoString(&buf, MyProcPort->database_name);
				break;
			case 'p':
				appendStringInfo(&buf, "%d", MyProcPid);
				break;
			case 'u':
				appendStringInfoString(&buf, MyProcPort->user_name);
				break;
			default:
				/* format error - ignore it */
				break;
		}
	}

	return buf.data;
}

/*
 * Module load callback
 */
void
_PG_init(void)
{
	/*
	 * Unlike application_name GUC, don't set GUC_IS_NAME flag nor check_hook
	 * to allow postgres_fdw.application_name to be any string more than
	 * NAMEDATALEN characters and to include non-ASCII characters. Instead,
	 * remote server truncates application_name of remote connection to less
	 * than NAMEDATALEN and replaces any non-ASCII characters in it with a '?'
	 * character.
	 */
	DefineCustomStringVariable("postgres_fdw.application_name",
							   "Sets the application name to be used on the remote server.",
							   NULL,
							   &pgfdw_application_name,
							   NULL,
							   PGC_USERSET,
							   0,
							   NULL,
							   NULL,
							   NULL);

<<<<<<< HEAD
	DefineCustomEnumVariable("postgres_fdw.two_phase_commit",
							 "Uses two phase commit to commit foreign transactions.",
							 NULL,
							 &pgfdw_two_phase_commit,
							 PGFDW_2PC_OFF,
							 pgfdw_2pc_mode_options,
							 PGC_USERSET,
							 0,
							 NULL,
							 NULL,
							 NULL);

	DefineCustomBoolVariable("postgres_fdw.skip_commit_phase",
							 "Performs only prepare phase in two phase commit.",
							 NULL,
							 &pgfdw_skip_commit_phase,
							 false,
							 PGC_USERSET,
							 0,
							 NULL,
							 NULL,
							 NULL);

	DefineCustomBoolVariable("postgres_fdw.track_xact_commits",
							 "Collects transaction commits information.",
							 NULL,
							 &pgfdw_track_xact_commits,
							 true,
							 PGC_USERSET,
							 0,
							 NULL,
							 NULL,
							 NULL);
=======
	EmitWarningsOnPlaceholders("postgres_fdw");
>>>>>>> 6c07f9eb
}<|MERGE_RESOLUTION|>--- conflicted
+++ resolved
@@ -553,7 +553,6 @@
 							   NULL,
 							   NULL);
 
-<<<<<<< HEAD
 	DefineCustomEnumVariable("postgres_fdw.two_phase_commit",
 							 "Uses two phase commit to commit foreign transactions.",
 							 NULL,
@@ -587,7 +586,6 @@
 							 NULL,
 							 NULL,
 							 NULL);
-=======
+
 	EmitWarningsOnPlaceholders("postgres_fdw");
->>>>>>> 6c07f9eb
 }